# encoding: utf-8
from fastapi import Path, HTTPException
from pydantic import BaseModel

from constants import ADDRESS_EXAMPLE, REGEX_KASPA_ADDRESS
from server import app, kaspad_client

REGEX_KASPA_ADDRESS = "^kaspa(test)?\:[a-z0-9]{61,63}$"

class BalanceResponse(BaseModel):
    address: str = ADDRESS_EXAMPLE
    balance: int = 38240000000


@app.get("/addresses/{kaspaAddress}/balance", response_model=BalanceResponse, tags=["Kaspa addresses"])
async def get_balance_from_kaspa_address(
        kaspaAddress: str = Path(
<<<<<<< HEAD
            description="Kaspa address as string e.g. kaspa:pzhh76qc82wzduvsrd9xh4zde9qhp0xc8rl7qu2mvl2e42uvdqt75zrcgpm00",
=======
            description=f"Kaspa address as string e.g. {ADDRESS_EXAMPLE}",
>>>>>>> 59f8f818
            regex=REGEX_KASPA_ADDRESS)):
    """
    Get balance for a given kaspa address
    """
    resp = await kaspad_client.request("getBalanceByAddressRequest",
                                       params={
                                           "address": kaspaAddress
                                       })

    try:
        resp = resp["getBalanceByAddressResponse"]
    except KeyError:
        if "getUtxosByAddressesResponse" in resp and "error" in resp["getUtxosByAddressesResponse"]:
            raise HTTPException(status_code=400, detail=resp["getUtxosByAddressesResponse"]["error"])
        else:
            raise

    try:
        balance = int(resp["balance"])

    # return 0 if address is ok, but no utxos there
    except KeyError:
        balance = 0

    return {
        "address": kaspaAddress,
        "balance": balance
    }<|MERGE_RESOLUTION|>--- conflicted
+++ resolved
@@ -1,11 +1,11 @@
 # encoding: utf-8
+
 from fastapi import Path, HTTPException
 from pydantic import BaseModel
 
 from constants import ADDRESS_EXAMPLE, REGEX_KASPA_ADDRESS
 from server import app, kaspad_client
 
-REGEX_KASPA_ADDRESS = "^kaspa(test)?\:[a-z0-9]{61,63}$"
 
 class BalanceResponse(BaseModel):
     address: str = ADDRESS_EXAMPLE
@@ -15,11 +15,7 @@
 @app.get("/addresses/{kaspaAddress}/balance", response_model=BalanceResponse, tags=["Kaspa addresses"])
 async def get_balance_from_kaspa_address(
         kaspaAddress: str = Path(
-<<<<<<< HEAD
-            description="Kaspa address as string e.g. kaspa:pzhh76qc82wzduvsrd9xh4zde9qhp0xc8rl7qu2mvl2e42uvdqt75zrcgpm00",
-=======
             description=f"Kaspa address as string e.g. {ADDRESS_EXAMPLE}",
->>>>>>> 59f8f818
             regex=REGEX_KASPA_ADDRESS)):
     """
     Get balance for a given kaspa address
